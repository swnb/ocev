--- conflicted
+++ resolved
@@ -190,15 +190,6 @@
     return this
   }
 
-<<<<<<< HEAD
-  // waitUil return promise which will resolve util the event type is dispatch
-  // cancelRef will set current property cancel function
-  // cancelRef is design to avid memory leak
-  // you should call cancelRef.current() when you don't need to await return promise anymore
-  // waitUtil will throw cancel Error when cancelRef.current is called
-  // where select the dispatched value, is where return false, the event will be ignored
-  public waitUtil = <K extends keyof M>(type: K, config: WaitUtilConfig<Arguments<M[K]>> = {}) => {
-=======
   /**
    * waitUil return promise which will resolve util the event type is dispatch
    * cancelRef will set current property cancel function
@@ -215,15 +206,7 @@
       }} [config={}]
    * @returns {void; }; where?: (...args: any) => boolean; }) => any}
    */
-  public waitUtil = <K extends keyof M>(
-    type: K,
-    config: {
-      timeout?: number
-      cancelRef?: { current: () => void }
-      where?: (...args: Arguments<M[K]>) => boolean
-    } = {},
-  ) => {
->>>>>>> edf57c7f
+  public waitUtil = <K extends keyof M>(type: K, config: WaitUtilConfig<Arguments<M[K]>> = {}) => {
     const { timeout = 0, cancelRef, where } = config
 
     return new Promise<Arguments<M[K]>>((res, rej) => {
@@ -261,7 +244,6 @@
     })
   }
 
-<<<<<<< HEAD
   waitUtilAll = async <EventTypeList extends readonly (keyof M)[]>(
     typeList: EventTypeList,
     config: WaitUtilConfig<any> = {},
@@ -329,8 +311,6 @@
     })
   }
 
-=======
->>>>>>> edf57c7f
   /**
    * Description placeholder
    * @template K
